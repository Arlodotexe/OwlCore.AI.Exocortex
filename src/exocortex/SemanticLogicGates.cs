using System;
using System.Linq;

namespace OwlCore.AI.Exocortex;

public class SemanticLogicGates
{
    /// <summary>
    /// Represents the Semantic Void operation, returning a vector that denotes the absence of any semantic information.
    /// </summary>
    /// <param name="v">
    /// The input vector. While it's provided as a parameter, its values are not directly used by the function. The length is used to produce a vector array of the same size.
    /// Example: Given an input vector representing the concept "apple", the output would be a zero vector, indicating the absence of any semantic meaning.
    /// </param>
    /// <example>
    /// Input: "apple"
    /// Expected Output: "absence of semantic meaning"
    /// 
    /// Input: "music"
    /// Expected Output: "absence of semantic meaning"
    /// 
    /// Input: "happiness"
    /// Expected Output: "absence of semantic meaning"
    /// </example>
    /// <returns>
    /// A zero vector of the same dimensionality as the input vector, representing the complete absence of semantic information.
    /// Example: For an input vector of dimensionality 3, the output would be [0, 0, 0].
    /// </returns>
    /// <remarks>
    /// The S-VOID operation is useful in scenarios where you want to explicitly represent the concept of "nothingness" or absence in a semantic space. It provides a neutral point with no direction or magnitude in the space.
    /// </remarks>
    public float[] S_VOID(params float[] v)
    {
        return v.Select(x => 0f).ToArray();
    }

    /// <summary>
    /// Computes the Semantic AND of the provided vectors.
    /// </summary>
    /// <param name="vectors">The vectors to combine using S-AND.</param>
    /// <returns>The combined vector using Semantic AND operation.</returns>
    /// <example>
    /// Input: "car" and "engine"
    /// Expected Output: "vehicle"
    /// 
    /// Input: "apple" and "banana"
    /// Expected Output: "fruit"
    /// 
    /// Input: "flower" and "red"
    /// Expected Output: "rose"
    /// </example>
    /// <remarks>
    /// This function computes the intersection of the given vectors in a semantic space. 
    /// It operates on vectors of the same dimensionality and returns a vector where each dimension represents the minimum value across all input vectors for that dimension.
    /// Example:
    ///   - Input Vectors: [0.8, 0.2, 0.5], [0.6, 0.9, 0.3], [0.4, 0.7, 0.1]
    ///   - Output Vector: [0.4, 0.2, 0.1]
    /// </remarks>
    public static float[] S_AND(params float[][] vectors)
    {
        if (vectors.Length == 0)
            throw new ArgumentException();

        int dimension = vectors[0].Length;
        if (vectors.Any(v => v.Length != dimension))
            throw new ArgumentException("All vectors must have the same dimension.");

        float[] result = new float[dimension];

        for (int i = 0; i < dimension; i++)
        {
            result[i] = vectors.Min(v => v[i]);
        }

        return result;
    }

    /// <summary>
    /// Computes the Semantic OR of the provided vectors.
    /// </summary>
    /// <param name="vectors">The vectors to combine using S-OR.</param>
    /// <returns>The combined vector using Semantic OR operation.</returns>
    /// <example>
    /// Input: "sunny" or "warm"
    /// Expected Output: "pleasant"
    /// 
    /// Input: "music" or "art"
    /// Expected Output: "creative"
    /// 
    /// Input: "dog" or "cat"
    /// Expected Output: "pet"
    /// </example>
    /// <remarks>
    /// This function computes the union of the given vectors in a semantic space. 
    /// It operates on vectors of the same dimensionality and returns a vector where each dimension represents the maximum value across all input vectors for that dimension.
    /// Example:
    ///   - Input Vectors: [0.8, 0.2, 0.5], [0.6, 0.9, 0.3], [0.4, 0.7, 0.1]
    ///   - Output Vector: [0.8, 0.9, 0.5]
    /// </remarks>
    public static float[] S_OR(params float[][] vectors)
    {
        if (vectors.Length == 0)
            throw new ArgumentException();

        int dimension = vectors[0].Length;
        if (vectors.Any(v => v.Length != dimension))
            throw new ArgumentException("All vectors must have the same dimension.");

        float[] result = new float[dimension];

        for (int i = 0; i < dimension; i++)
        {
            result[i] = vectors.Max(v => v[i]);
        }

        return result;
    }

    /// <summary>
    /// Computes the Semantic NOT of the provided vector.
    /// </summary>
    /// <param name="vector">The vector to negate using S-NOT.</param>
    /// <returns>The negated vector using Semantic NOT operation.</returns>
    /// <example>
    /// Input: "happy"
    /// Expected Output: "unhappy"
    /// 
    /// Input: "good"
    /// Expected Output: "bad"
    /// 
    /// Input: "open"
    /// Expected Output: "closed"
    /// </example>
    /// <remarks>
    /// This function negates a single vector in a semantic space. 
    /// It inverts each dimension of the input vector by subtracting it from 1.
    /// Example:
    ///   - Input Vector: [0.8, 0.2, 0.5]
    ///   - Output Vector: [0.2, 0.8, 0.5]
    /// </remarks>
    public static float[] S_NOT(float[] vector)
    {
        return vector.Select(v => 1 - v).ToArray();
    }

    /// <summary>
    /// Computes the Semantic NAND of the provided vectors.
    /// </summary>
    /// <param name="vectors">The vectors to combine using S-NAND.</param>
    /// <returns>The combined vector using Semantic NAND operation.</returns>
    /// <example>
    /// Input: "bird" and "fly"
    /// Expected Output: "non-flying creature"
    /// 
    /// Input: "computer" and "waterproof"
    /// Expected Output: "non-waterproof device"
    /// 
    /// Input: "book" and "read"
    /// Expected Output: "non-readable material"
    /// </example>
    /// <remarks>
    /// This function computes the negation of the Semantic AND operation on the given vectors in a semantic space. 
    /// It effectively inverts the output of the Semantic AND.
    /// Example:
    ///   - Input Vectors: [0.8, 0.2, 0.5], [0.6, 0.9, 0.3], [0.4, 0.7, 0.1]
    ///   - Output Vector: [0.6, 0.8, 0.9]
    /// </remarks>
    public static float[] S_NAND(params float[][] vectors)
    {
        return S_NOT(S_AND(vectors));
    }

    /// <summary>
    /// Computes the Semantic NOR of the provided vectors.
    /// </summary>
    /// <param name="vectors">The vectors to combine using S-NOR.</param>
    /// <returns>The combined vector using Semantic NOR operation.</returns>
    /// <example>
    /// Input: "cat" or "fish"
    /// Expected Output: "animal"
    /// 
    /// Input: "book" or "spoon"
    /// Expected Output: "object"
    /// 
    /// Input: "hot" or "cold"
    /// Expected Output: "temperature"
    /// </example>
    /// <remarks>
    /// This function computes the negation of the Semantic OR operation on the given vectors in a semantic space. 
    /// It effectively inverts the output of the Semantic OR.
    /// Example:
    ///   - Input Vectors: [0.8, 0.2, 0.5], [0.6, 0.9, 0.3], [0.4, 0.7, 0.1]
    ///   - Output Vector: [0.2, 0.1, 0.5]
    /// </remarks>
    public static float[] S_NOR(params float[][] vectors)
    {
        return S_NOT(S_OR(vectors));
    }

    /// <summary>
    /// Computes the Semantic XOR of the provided vectors.
    /// </summary>
    /// <param name="vectors">The vectors to combine using S-XOR.</param>
    /// <returns>The combined vector using Semantic XOR operation.</returns>
    /// <example>
    /// Input: "hot" or "cold"
    /// Expected Output: "temperature"
    /// 
    /// Input: "apple" or "banana" or "orange"
    /// Expected Output: "fruit"
    /// 
    /// Input: "day" or "night"
    /// Expected Output: "time"
    /// </example>
    /// <remarks>
    /// This function computes the exclusive OR (XOR) of the given binary vectors in a semantic space. 
    /// It operates on vectors of the same dimensionality and returns a vector where each dimension represents the XOR result of the input vectors for that dimension.
    /// Example:
    ///   - Input Binary Vectors: [1, 0, 1], [0, 1, 0], [1, 1, 0]
    ///   - Output Vector: [0, 0, 1]
    /// </remarks>
    public static float[] S_XOR(params float[][] vectors)
    {
        if (vectors.Length == 0)
            throw new ArgumentException();

        int dimension = vectors[0].Length;
        if (vectors.Any(v => v.Length != dimension))
            throw new ArgumentException("All vectors must have the same dimension.");

        float[] result = new float[dimension];

        for (int i = 0; i < dimension; i++)
        {
            int sum = vectors.Sum(v => (int)v[i]);
            result[i] = (sum % 2 == 0) ? 0 : 1;
        }

        return result;
    }

    /// <summary>
    /// Computes the Semantic XNOR of the provided vectors.
    /// </summary>
    /// <param name="vectors">The vectors to combine using S-XNOR.</param>
    /// <returns>The combined vector using Semantic XNOR operation.</returns>
    /// <example>
    /// Input: "happy" or "sad"
    /// Expected Output: "emotional"
    /// 
    /// Input: "true" or "false"
    /// Expected Output: "logical"
    /// 
    /// Input: "right" or "left"
    /// Expected Output: "directional"
    /// </example>
    /// <remarks>
    /// This function computes the exclusive NOR (XNOR) of the given binary vectors in a semantic space. 
    /// It operates on vectors of the same dimensionality and returns a vector where each dimension represents the XNOR result of the input vectors for that dimension.
    /// Example:
    ///   - Input Binary Vectors: [1, 0, 1], [0, 1, 0], [1, 1, 0]
    ///   - Output Vector: [1, 1, 0]
    /// </remarks>
    public static float[] S_XNOR(params float[][] vectors)
    {
        return S_NOT(S_XOR(vectors));
    }

    /// <summary>
    /// Computes the Semantic LIKE operation between two vectors.
    /// </summary>
    /// <param name="vectorA">The first input vector.</param>
    /// <param name="vectorB">The second input vector.</param>
    /// <returns>The cosine similarity between the two vectors.</returns>
    /// <example>
    /// Input: "apple" and "fruit"
    /// Expected Output: A value close to 1 indicating high similarity.
    /// 
    /// Input: "apple" and "car"
    /// Expected Output: A value close to 0 indicating low similarity.
    /// </example>
    /// <remarks>
    /// This function computes the cosine similarity between two vectors, indicating how similar they are in a semantic space.
    /// </remarks>
    public static float S_LIKE(float[] vectorA, float[] vectorB)
    {
        var dotProduct = vectorA.Zip(vectorB, (a, b) => a * b).Sum();
        var magnitudeA = Math.Sqrt(vectorA.Sum(a => a * a));
        var magnitudeB = Math.Sqrt(vectorB.Sum(b => b * b));

        return (float)(dotProduct / (magnitudeA * magnitudeB));
    }

    /// <summary>
    /// Computes the Semantic NOTLIKE operation between two vectors.
    /// </summary>
    /// <param name="vectorA">The first input vector.</param>
    /// <param name="vectorB">The second input vector.</param>
    /// <returns>The cosine distance between the two vectors.</returns>
    /// <example>
    /// Input: "apple" and "fruit"
    /// Expected Output: A value close to 0 indicating low difference.
    /// 
    /// Input: "apple" and "car"
    /// Expected Output: A value closer to 1 indicating high difference.
    /// </example>
    /// <remarks>
    /// This function computes the cosine distance between two vectors, indicating how different they are in a semantic space.
    /// </remarks>
    public static float S_NOTLIKE(float[] vectorA, float[] vectorB)
    {
        return 1 - S_LIKE(vectorA, vectorB);
    }

    /// <summary>
    /// Performs the Semantic IMPLY operation on two vectors.
    /// </summary>
    /// <param name="vectorA">The first input vector representing a concept. E.g., "rain", "homework", "sun".</param>
    /// <param name="vectorB">The second input vector representing another concept that could be implied by vectorA. E.g., "umbrella", "stress", "sunglasses".</param>
    /// <returns>
    /// A vector in the semantic space that captures the implication of vectorA onto vectorB, representing the nuanced relationship between them.
    /// </returns>
    /// <example>
    /// Input: "rain" implies "umbrella"
    /// Expected Output: "needing an umbrella because of rain"
    /// 
    /// Input: "student" implies "homework"
    /// Expected Output: "doing homework as a student"
    /// 
    /// Input: "sun" implies "sunglasses"
    /// Expected Output: "wearing sunglasses on a sunny day"
    /// </example>
    /// <remarks>
    /// The Semantic IMPLY operation captures the indirect relationship between two concepts.
    /// Rather than producing a binary result, it navigates the rich semantic space to provide a vector that encapsulates the implied relationship between the inputs.
    /// This operation is crucial for understanding and making associations in a continuous semantic space.
    /// </remarks>
    public static float[] S_IMPLY(float[] vectorA, float[] vectorB)
    {
        return S_OR(S_NOT(vectorA), vectorB);
    }

    /// <summary>
    /// Rotates a vector in the semantic space towards a specified target vector, changing the cosine distance to another vector.
    /// </summary>
    /// <param name="vector">The input vector to be rotated.</param>
    /// <param name="targetVector">The target vector to which the input vector should be rotated.</param>
    /// <param name="angleRadians">The maximum angle in radians by which to rotate the vector in each step.</param>
    /// <returns>The rotated vector in the semantic space.</returns>
    /// <example>
    /// Input Vector: "happy"
    /// Target Vector: "sad"
    /// Angle (Radians): π/4 (45 degrees)
    /// Expected Output: "moving from a state of happiness towards sadness"
    /// 
    /// Input Vector: "warm"
    /// Target Vector: "cold"
    /// Angle (Radians): -π/6 (-30 degrees)
    /// Expected Output: "transitioning from warm to cold"
    /// 
    /// Input Vector: "beginning"
    /// Target Vector: "end"
    /// Angle (Radians): π/3 (60 degrees)
    /// Expected Output: "progressing from the beginning to the end"
    /// </example>
    /// <remarks>
    /// This function rotates a vector in the semantic space towards a specified target vector, allowing for shifts in meaning, perspective, or context.
    /// The angle in radians determines the maximum extent of rotation in each step:
    /// - Positive angles rotate the vector counterclockwise.
    /// - Negative angles rotate the vector clockwise.
    /// </remarks>
    public static float[] S_ROTATE(float[] vector, float[] targetVector, float angleRadians)
    {
        // GPT-generated code. Needs optimization.
        // ---
        // Ensure the input vector and target vector are normalized
        float magnitude = (float)Math.Sqrt(vector.Sum(v => v * v));
        if (Math.Abs(magnitude - 1) > float.Epsilon)
        {
            // Normalize the input vector
            vector = vector.Select(v => v / magnitude).ToArray();
        }

        float targetMagnitude = (float)Math.Sqrt(targetVector.Sum(v => v * v));
        if (Math.Abs(targetMagnitude - 1) > float.Epsilon)
        {
            // Normalize the target vector
            targetVector = targetVector.Select(v => v / targetMagnitude).ToArray();
        }

        int dimension = vector.Length;
        float[] rotatedVector = new float[dimension];

        // Calculate the angle between the input vector and the target vector
        float dotProduct = vector.Zip(targetVector, (a, b) => a * b).Sum();
<<<<<<< HEAD
        float angleBetween = (float)Math.Acos(Clamp(dotProduct, -1.0, 1.0));
=======
        float angleBetween = (float)Math.Acos(MathEx.Clamp(dotProduct, -1.0, 1.0));
>>>>>>> 18e52c06

        // Calculate the step size based on the specified angle
        float stepSize = Math.Min(angleRadians, angleBetween);

        // Perform the rotation towards the target vector
        for (int i = 0; i < dimension; i++)
        {
            float x = vector[i];
            float y = (float)Math.Cos(stepSize) * vector[i] - (float)Math.Sin(stepSize) * targetVector[i];
            rotatedVector[i] = y;
        }

        return rotatedVector;
    }

    private static T Clamp<T>(T val, T min, T max) where T : IComparable<T>
    {
        if (val.CompareTo(min) < 0)
            return min;
        else if (val.CompareTo(max) > 0)
            return max;
        else
            return val;
    }
}<|MERGE_RESOLUTION|>--- conflicted
+++ resolved
@@ -393,11 +393,7 @@
 
         // Calculate the angle between the input vector and the target vector
         float dotProduct = vector.Zip(targetVector, (a, b) => a * b).Sum();
-<<<<<<< HEAD
-        float angleBetween = (float)Math.Acos(Clamp(dotProduct, -1.0, 1.0));
-=======
         float angleBetween = (float)Math.Acos(MathEx.Clamp(dotProduct, -1.0, 1.0));
->>>>>>> 18e52c06
 
         // Calculate the step size based on the specified angle
         float stepSize = Math.Min(angleRadians, angleBetween);
@@ -412,14 +408,4 @@
 
         return rotatedVector;
     }
-
-    private static T Clamp<T>(T val, T min, T max) where T : IComparable<T>
-    {
-        if (val.CompareTo(min) < 0)
-            return min;
-        else if (val.CompareTo(max) > 0)
-            return max;
-        else
-            return val;
-    }
 }